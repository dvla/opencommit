<div align="center">
  <div>
    <img src=".github/logo-grad.svg" alt="OpenCommit logo"/>
    <h1 align="center">OpenCommit</h1>
    <h4 align="center">Follow the bird <a href="https://twitter.com/_sukharev_"><img src="https://img.shields.io/twitter/follow/_sukharev_?style=flat&label=_sukharev_&logo=twitter&color=0bf&logoColor=fff" align="center"></a>
  </div>
	<h2>Auto-generate meaningful commits in 1 second</h2>
	<p>Killing lame commits with AI 🤯🔫</p>
	<a href="https://www.npmjs.com/package/opencommit"><img src="https://img.shields.io/npm/v/opencommit" alt="Current version"></a>
<<<<<<< HEAD
  <h4 align="center"><a href="https://twitter.com/io_Y_oi/status/1683448136973582336">🪩 Winner of GitHub 2023 HACKATHON 🪩</a></h4>
=======
  <h4 align="center"><a href="https://twitter.com/_sukharev_/status/1683448136973582336">🪩 Winner of GitHub 2023 HACKATHON 🪩</a></h4>
>>>>>>> f793f010
</div>

---

<div align="center">
    <img src=".github/opencommit-example.png" alt="OpenCommit example"/>
</div>

All the commits in this repo are authored by OpenCommit — look at [the commits](https://github.com/di-sukharev/opencommit/commit/eae7618d575ee8d2e9fff5de56da79d40c4bc5fc) to see how OpenCommit works. Emojis and long commit descriptions are configurable.

## Setup OpenCommit as a CLI tool

You can use OpenCommit by simply running it via the CLI like this `oco`. 2 seconds and your staged changes are committed with a meaningful message.

1. Install OpenCommit globally to use in any repository:

   ```sh
   npm install -g opencommit
   ```

   MacOS may ask to run the command with `sudo` when installing a package globally.

2. Get your API key from [OpenAI](https://platform.openai.com/account/api-keys). Make sure that you add your payment details, so the API works.

3. Set the key to OpenCommit config:

   ```sh
   oco config set OCO_OPENAI_API_KEY=<your_api_key>
   ```

   Your API key is stored locally in the `~/.opencommit` config file.

## Usage

You can call OpenCommit directly to generate a commit message for your staged changes:

```sh
git add <files...>
opencommit
```

You can also use the `oco` shortcut:

```sh
git add <files...>
oco
```

You can also run it with local model through ollama:
- install and start ollama
- run `ollama run mistral` (do this only once, to pull model)
- run (in your project directory):

```sh
git add <files...>
AI_PROVIDER='ollama' opencommit
```


## Configuration

### Local per repo configuration

Create a `.env` file and add OpenCommit config variables there like this:

```env
OCO_OPENAI_API_KEY=<your OpenAI API token>
OCO_OPENAI_MAX_TOKENS=<max response tokens from OpenAI API>
OCO_OPENAI_BASE_PATH=<may be used to set proxy path to OpenAI api>
OCO_DESCRIPTION=<postface a message with ~3 sentences description of the changes>
OCO_EMOJI=<boolean, add GitMoji>
OCO_MODEL=<either 'gpt-4', 'gpt-3.5-turbo-16k' (default), 'gpt-3.5-turbo-0613' or 'gpt-3.5-turbo'>
OCO_LANGUAGE=<locale, scroll to the bottom to see options>
OCO_MESSAGE_TEMPLATE_PLACEHOLDER=<message template placeholder, default: '$msg'>
OCO_PROMPT_MODULE=<either conventional-commit or @commitlint, default: conventional-commit>
```

### Global config for all repos

Local config still has more priority than Global config, but you may set `OCO_MODEL` and `OCO_LOCALE` globally and set local configs for `OCO_EMOJI` and `OCO_DESCRIPTION` per repo which is more convenient.

Simply set any of the variables above like this:

```sh
oco config set OCO_MODEL=gpt-4
```

Configure [GitMoji](https://gitmoji.dev/) to preface a message.

```sh
oco config set OCO_EMOJI=true
```

To remove preface emojis:

```sh
oco config set OCO_EMOJI=false
```

### Switch to GPT-4 or other models

By default, OpenCommit uses `gpt-3.5-turbo-16k` model.

You may switch to GPT-4 which performs better, but costs ~x15 times more 🤠

```sh
oco config set OCO_MODEL=gpt-4
```

or for as a cheaper option:

```sh
oco config set OCO_MODEL=gpt-3.5-turbo
```

Make sure that you spell it `gpt-4` (lowercase) and that you have API access to the 4th model. Even if you have ChatGPT+, that doesn't necessarily mean that you have API access to GPT-4.

### Locale configuration

To globally specify the language used to generate commit messages:

```sh
# de, German ,Deutsch
oco config set OCO_LANGUAGE=de
oco config set OCO_LANGUAGE=German
oco config set OCO_LANGUAGE=Deutsch

# fr, French, française
oco config set OCO_LANGUAGE=fr
oco config set OCO_LANGUAGE=French
oco config set OCO_LANGUAGE=française
```

The default language setting is **English**
All available languages are currently listed in the [i18n](https://github.com/di-sukharev/opencommit/tree/master/src/i18n) folder

### Switch to `@commitlint`

OpenCommit allows you to choose the prompt module used to generate commit messages. By default, OpenCommit uses its conventional-commit message generator. However, you can switch to using the `@commitlint` prompt module if you prefer. This option lets you generate commit messages in respect with the local config.

You can set this option by running the following command:

```sh
oco config set OCO_PROMPT_MODULE=<module>
```

Replace `<module>` with either `conventional-commit` or `@commitlint`.

#### Example:

To switch to using th` '@commitlint` prompt module, run:

```sh
oco config set OCO_PROMPT_MODULE=@commitlint
```

To switch back to the default conventional-commit message generator, run:

```sh
oco config set OCO_PROMPT_MODULE=conventional-commit
```

#### Integrating with `@commitlint`

The integration between `@commitlint` and OpenCommit is done automatically the first time OpenCommit is run with `OCO_PROMPT_MODULE` set to `@commitlint`. However, if you need to force set or reset the configuration for `@commitlint`, you can run the following command:

```sh
oco commitlint force
```

To view the generated configuration for `@commitlint`, you can use this command:

```sh
oco commitlint get
```

This allows you to ensure that the configuration is set up as desired.

Additionally, the integration creates a file named `.opencommit-commitlint` which contains the prompts used for the local `@commitlint` configuration. You can modify this file to fine-tune the example commit message generated by OpenAI. This gives you the flexibility to make adjustments based on your preferences or project guidelines.

OpenCommit generates a file named `.opencommit-commitlint` in your project directory which contains the prompts used for the local `@commitlint` configuration. You can modify this file to fine-tune the example commit message generated by OpenAI. If the local `@commitlint` configuration changes, this file will be updated the next time OpenCommit is run.

This offers you greater control over the generated commit messages, allowing for customization that aligns with your project's conventions.

## Git flags

The `opencommit` or `oco` commands can be used in place of the `git commit -m "${generatedMessage}"` command. This means that any regular flags that are used with the `git commit` command will also be applied when using `opencommit` or `oco`.

```sh
oco --no-verify
```

is translated to :

```sh
git commit -m "${generatedMessage}" --no-verify
```

To include a message in the generated message, you can utilize the template function, for instance:

```sh
oco '#205: $msg’
```

> opencommit examines placeholders in the parameters, allowing you to append additional information before and after the placeholders, such as the relevant Issue or Pull Request. Similarly, you have the option to customize the OCO_MESSAGE_TEMPLATE_PLACEHOLDER configuration item, for example, simplifying it to $m!"

### Message Template Placeholder Config

#### Overview

The `OCO_MESSAGE_TEMPLATE_PLACEHOLDER` feature in the `opencommit` tool allows users to embed a custom message within the generated commit message using a template function. This configuration is designed to enhance the flexibility and customizability of commit messages, making it easier for users to include relevant information directly within their commits.

#### Implementation Details

In our codebase, the implementation of this feature can be found in the following segment:

```javascript
commitMessage = messageTemplate.replace(
  config?.OCO_MESSAGE_TEMPLATE_PLACEHOLDER,
  commitMessage
);
```

This line is responsible for replacing the placeholder in the `messageTemplate` with the actual `commitMessage`.

#### Usage

For instance, using the command `oco '$msg #205’`, users can leverage this feature. The provided code represents the backend mechanics of such commands, ensuring that the placeholder is replaced with the appropriate commit message.

#### Committing with the Message

Once users have generated their desired commit message, they can proceed to commit using the generated message. By understanding the feature's full potential and its implementation details, users can confidently use the generated messages for their commits.

### Ignore files

You can remove files from being sent to OpenAI by creating a `.opencommitignore` file. For example:

```ignorelang
path/to/large-asset.zip
**/*.jpg
```

This helps prevent opencommit from uploading artifacts and large files.

By default, opencommit ignores files matching: `*-lock.*` and `*.lock`

## Git hook (KILLER FEATURE)

You can set OpenCommit as Git [`prepare-commit-msg`](https://git-scm.com/docs/githooks#_prepare_commit_msg) hook. Hook integrates with your IDE Source Control and allows you to edit the message before committing.

To set the hook:

```sh
oco hook set
```

To unset the hook:

```sh
oco hook unset
```

To use the hook:

```sh
git add <files...>
git commit
```

Or follow the process of your IDE Source Control feature, when it calls `git commit` command — OpenCommit will integrate into the flow.

## Setup OpenCommit as a GitHub Action (BETA) 🔥

OpenCommit is now available as a GitHub Action which automatically improves all new commits messages when you push to remote!

This is great if you want to make sure all of the commits in all of your repository branches are meaningful and not lame like `fix1` or `done2`.

Create a file `.github/workflows/opencommit.yml` with the contents below:

```yml
name: 'OpenCommit Action'

on:
  push:
    # this list of branches is often enough,
    # but you may still ignore other public branches
    branches-ignore: [main master dev development release]

jobs:
  opencommit:
    timeout-minutes: 10
    name: OpenCommit
    runs-on: ubuntu-latest
    permissions: write-all
    steps:
      - name: Setup Node.js Environment
        uses: actions/setup-node@v2
        with:
          node-version: '16'
      - uses: actions/checkout@v3
        with:
          fetch-depth: 0
      - uses: di-sukharev/opencommit@github-action-v1.0.4
        with:
          GITHUB_TOKEN: ${{ secrets.GITHUB_TOKEN }}

        env:
          # set openAI api key in repo actions secrets,
          # for openAI keys go to: https://platform.openai.com/account/api-keys
          # for repo secret go to: <your_repo_url>/settings/secrets/actions
          OCO_OPENAI_API_KEY: ${{ secrets.OCO_OPENAI_API_KEY }}

          # customization
          OCO_OPENAI_MAX_TOKENS: 500
          OCO_OPENAI_BASE_PATH: ''
          OCO_DESCRIPTION: false
          OCO_EMOJI: false
          OCO_MODEL: gpt-3.5-turbo-16k
          OCO_LANGUAGE: en
          OCO_PROMPT_MODULE: conventional-commit
```

That is it. Now when you push to any branch in your repo — all NEW commits are being improved by your never-tired AI.

Make sure you exclude public collaboration branches (`main`, `dev`, `etc`) in `branches-ignore`, so OpenCommit does not rebase commits there while improving the messages.

Interactive rebase (`rebase -i`) changes commits' SHA, so the commit history in remote becomes different from your local branch history. This is okay if you work on the branch alone, but may be inconvenient for other collaborators.

## Payments

You pay for your requests to OpenAI API on your own.

OpenCommit stores your key locally.

OpenCommit by default uses 3.5-turbo-16k model, it should not exceed $0.10 per casual working day.

You may switch to gpt-4, it's better, but more expensive.<|MERGE_RESOLUTION|>--- conflicted
+++ resolved
@@ -7,11 +7,7 @@
 	<h2>Auto-generate meaningful commits in 1 second</h2>
 	<p>Killing lame commits with AI 🤯🔫</p>
 	<a href="https://www.npmjs.com/package/opencommit"><img src="https://img.shields.io/npm/v/opencommit" alt="Current version"></a>
-<<<<<<< HEAD
-  <h4 align="center"><a href="https://twitter.com/io_Y_oi/status/1683448136973582336">🪩 Winner of GitHub 2023 HACKATHON 🪩</a></h4>
-=======
   <h4 align="center"><a href="https://twitter.com/_sukharev_/status/1683448136973582336">🪩 Winner of GitHub 2023 HACKATHON 🪩</a></h4>
->>>>>>> f793f010
 </div>
 
 ---
@@ -61,6 +57,7 @@
 ```
 
 You can also run it with local model through ollama:
+
 - install and start ollama
 - run `ollama run mistral` (do this only once, to pull model)
 - run (in your project directory):
@@ -69,7 +66,6 @@
 git add <files...>
 AI_PROVIDER='ollama' opencommit
 ```
-
 
 ## Configuration
 
