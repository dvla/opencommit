--- conflicted
+++ resolved
@@ -3,12 +3,7 @@
   ChatCompletionRequestMessageRoleEnum
 } from 'openai';
 
-<<<<<<< HEAD
-import { api } from './api';
-import { getConfig, DEFAULT_TOKEN_LIMITS} from './commands/config';
-=======
-import { DEFAULT_MODEL_TOKEN_LIMIT, getConfig } from './commands/config';
->>>>>>> 011db5ad
+import { DEFAULT_TOKEN_LIMITS, getConfig } from './commands/config';
 import { getMainCommitPrompt } from './prompts';
 import { mergeDiffs } from './utils/mergeDiffs';
 import { tokenCount } from './utils/tokenCount';
@@ -131,7 +126,7 @@
   const lines = diff.split('\n');
   const splitDiffs = [];
   let currentDiff = '';
-  
+
   if (maxChangeLength <= 0) {
     throw new Error(GenerateCommitMessageErrorEnum.outputTokensTooHigh);
   }
